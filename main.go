--- conflicted
+++ resolved
@@ -494,12 +494,15 @@
 func extractIPAMList(ctx context.Context, subscriptions []chan *ipam.PrefixResponse) []*vl3.IPAM {
 	var ipams []*vl3.IPAM
 	for _, prefixCh := range subscriptions {
-		var vl3ipam vl3.IPAM
-		go func() {
+		vl3ipam := vl3.IPAM{}
+		go func(vl3_ipam *vl3.IPAM) {
 			for prefix := range prefixCh {
-				vl3ipam.Reset(ctx, prefix.Prefix, prefix.ExcludePrefixes)
+				err := vl3_ipam.Reset(prefix.Prefix, prefix.ExcludePrefixes...)
+				if err != nil {
+					log.FromContext(ctx).Errorf("failed to reset vl3 IPAM pool: %s", err.Error())
+				}
 			}
-		}()
+		}(&vl3ipam)
 		ipams = append(ipams, &vl3ipam)
 	}
 	return ipams
@@ -523,19 +526,6 @@
 		),
 	)
 
-<<<<<<< HEAD
-=======
-	var clientIpam vl3.IPAM
-	go func() {
-		for prefix := range prefixCh {
-			err := clientIpam.Reset(prefix.Prefix, prefix.ExcludePrefixes...)
-			if err != nil {
-				log.FromContext(ctx).Errorf("failed to reset vl3 client IPAM pool: %s", err.Error())
-			}
-		}
-	}()
-
->>>>>>> 55c44a42
 	c := client.NewClient(
 		ctx,
 		client.WithClientURL(&config.ConnectTo),
@@ -566,7 +556,6 @@
 	return retry.NewClient(c)
 }
 
-<<<<<<< HEAD
 func newMultiIPAMClient(ctx context.Context, ipams []*vl3.IPAM) networkservice.NetworkServiceClient {
 	var clients []networkservice.NetworkServiceClient
 	for _, ipam := range ipams {
@@ -574,19 +563,6 @@
 	}
 	return chain.NewNetworkServiceClient(clients...)
 }
-=======
-func createVl3Endpoint(ctx context.Context, cancel context.CancelFunc, config *Config, vppConn vpphelper.Connection, tlsServerConfig *tls.Config,
-	source x509svid.Source, loopOpts []loopback.Option, vrfOpts []vrf.Option, prefixCh <-chan *ipam.PrefixResponse) *grpc.Server {
-	var serverIpam vl3.IPAM
-	go func() {
-		for prefix := range prefixCh {
-			err := serverIpam.Reset(prefix.Prefix, prefix.ExcludePrefixes...)
-			if err != nil {
-				log.FromContext(ctx).Errorf("failed to reset vl3 server IPAM pool: %s", err.Error())
-			}
-		}
-	}()
->>>>>>> 55c44a42
 
 func createVl3Endpoint(ctx context.Context, cancel context.CancelFunc, config *Config, vppConn vpphelper.Connection, tlsServerConfig *tls.Config,
 	source x509svid.Source, loopOpts []loopback.Option, vrfOpts []vrf.Option, ipams []*vl3.IPAM) *grpc.Server {
